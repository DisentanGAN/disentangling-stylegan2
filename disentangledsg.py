--- conflicted
+++ resolved
@@ -249,7 +249,6 @@
         columns = ['real images', 'reconstructed images',
                    'synthetic images', 'reconstructed synthetic images']
 
-<<<<<<< HEAD
         # use argument rows to specify number of rows in display
         x = self.make_img_plot([example_images, \
                 reconstructed_images, \
@@ -307,27 +306,8 @@
 
         return render
 
-                  
-
         
     def check_seperability(self): 
-=======
-        data = list(zip(
-            list(example_images),
-            list(reconstructed_images),
-            list(synthetic_images),
-            list(reconstructed_synthetic_images)
-        ))
-
-        # this creates the plot
-        # x shape 
-        x = torch.cat([torch.cat([d[0],d[1],d[2],d[3]], 1) for d in data], 2)
-        plt.figure(figsize=(self.args['batch_size']*2, 8))
-        plt.imshow(x.permute(1,2,0).detach().cpu().numpy(), aspect='auto')
-        wandb.log({'Reconstruction and Synthesis': wandb.Image(plt)})
-
-    def check_seperability(self):
->>>>>>> 502fe1e3
         with torch.no_grad():
             latent_representations = []
             labels = []
@@ -344,6 +324,7 @@
         scatter = plt.scatter(embedding[:, 0], embedding[:, 1], c=label, marker='*', alpha=0.2, s=10, cmap=colors)
         plt.legend(*scatter.legend_elements())
         wandb.log({'umap': wandb.Image(plt)})
+
 
     def apply_correct_optimizer(self, func, modules):
 
